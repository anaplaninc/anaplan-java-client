<?xml version="1.0" encoding="UTF-8"?>
<project xmlns="http://maven.apache.org/POM/4.0.0"
         xmlns:xsi="http://www.w3.org/2001/XMLSchema-instance"
         xsi:schemaLocation="http://maven.apache.org/POM/4.0.0 http://maven.apache.org/xsd/maven-4.0.0.xsd">

    <modelVersion>4.0.0</modelVersion>
    <groupId>com.anaplan.client</groupId>
    <artifactId>anaplan-connect</artifactId>
<<<<<<< HEAD
    <version>1.4.3-SNAPSHOT</version>
=======
    <version>1.4.4</version>
>>>>>>> 4af43ab7
    <name>Anaplan Connect</name>

    <properties>
        <category>Community</category>
        <licensePath>LICENSE.md</licensePath>
        <maven.build.timestamp.format>MMM dd, yyyy @ KK:mm:ss a (z)</maven.build.timestamp.format>
        <jdk.version>1.8</jdk.version>
        <compiler.plugin.version>3.8.0</compiler.plugin.version>
        <feign-jackson.version>10.0.0</feign-jackson.version>
        <github.global.server>github</github.global.server>
        <junit.version>4.12</junit.version>
        <logback.version>1.2.3</logback.version>
        <commons.codec.version>1.12</commons.codec.version>
        <commons.io.version>2.6</commons.io.version>
        <org.apache.httpcomponents.httpcore.version>4.4.11</org.apache.httpcomponents.httpcore.version>
        <org.apache.httpcomponents.httpclient.version>4.5.7</org.apache.httpcomponents.httpclient.version>
        <org.apache.httpcomponents.httpmime.version>4.5.7</org.apache.httpcomponents.httpmime.version>
        <org.apache.httpcomponents.fluent-hc.version>4.5.7</org.apache.httpcomponents.fluent-hc.version>
        <guava.version>27.0.1-jre</guava.version>
        <opencsv.version>4.5</opencsv.version>
        <h2.version>1.4.197</h2.version>
        <jcifs.version>1.3.17</jcifs.version>
        <feign.version>10.0.0</feign.version>
        <jackson.version>2.10.0</jackson.version>
        <maven.deploy.plugin.version>2.8.2</maven.deploy.plugin.version>
        <github.maven.plugin.version>0.12</github.maven.plugin.version>
        <maven.javadoc.plugin.version>3.0.1</maven.javadoc.plugin.version>
        <mockito.version>1.10.19</mockito.version>
        <mysql.connector.version>8.0.16</mysql.connector.version>
        <lombok.version>1.16.18</lombok.version>
        <bouncycastle.version>1.64</bouncycastle.version>
        <okhttp.version>3.14.4</okhttp.version>
    </properties>

    <dependencies>
        <dependency>
            <groupId>com.fasterxml.jackson.core</groupId>
            <artifactId>jackson-core</artifactId>
            <version>${jackson.version}</version>
        </dependency>
        <dependency>
            <groupId>io.github.openfeign</groupId>
            <artifactId>feign-jackson</artifactId>
            <version>${feign-jackson.version}</version>
        </dependency>
        <dependency>
            <groupId>ch.qos.logback</groupId>
            <artifactId>logback-classic</artifactId>
            <version>${logback.version}</version>
        </dependency>
        <dependency>
            <groupId>commons-codec</groupId>
            <artifactId>commons-codec</artifactId>
            <version>${commons.codec.version}</version>
        </dependency>
        <dependency>
            <groupId>mysql</groupId>
            <artifactId>mysql-connector-java</artifactId>
            <version>${mysql.connector.version}</version>
        </dependency>
        <dependency>
            <groupId>org.apache.httpcomponents</groupId>
            <artifactId>httpmime</artifactId>
            <version>${org.apache.httpcomponents.httpmime.version}</version>
            <exclusions>
                <exclusion>
                    <groupId>commons-logging</groupId>
                    <artifactId>commons-logging</artifactId>
                </exclusion>
            </exclusions>
        </dependency>
        <dependency>
            <groupId>com.opencsv</groupId>
            <artifactId>opencsv</artifactId>
            <version>${opencsv.version}</version>
            <exclusions>
                <exclusion>
                    <groupId>commons-logging</groupId>
                    <artifactId>commons-logging</artifactId>
                </exclusion>
                <exclusion>
                    <groupId>commons-beanutils</groupId>
                    <artifactId>commons-beanutils</artifactId>
                </exclusion>
            </exclusions>
        </dependency>
        <dependency>
            <groupId>jcifs</groupId>
            <artifactId>jcifs</artifactId>
            <version>${jcifs.version}</version>
        </dependency>
        <dependency>
            <groupId>com.google.guava</groupId>
            <artifactId>guava</artifactId>
            <version>${guava.version}</version>
        </dependency>
        <dependency>
            <groupId>com.squareup.okhttp3</groupId>
            <artifactId>okhttp</artifactId>
            <version>${okhttp.version}</version>
        </dependency>
        <dependency>
            <groupId>io.github.openfeign</groupId>
            <artifactId>feign-core</artifactId>
            <version>${feign.version}</version>
        </dependency>
        <dependency>
            <groupId>io.github.openfeign</groupId>
            <artifactId>feign-okhttp</artifactId>
            <version>${feign.version}</version>
            <exclusions>
                <exclusion>
                    <groupId>com.squareup.okhttp3</groupId>
                    <artifactId>okhttp</artifactId>
                </exclusion>
            </exclusions>
        </dependency>
        <dependency>
            <groupId>com.fasterxml.jackson.core</groupId>
            <artifactId>jackson-annotations</artifactId>
            <version>${jackson.version}</version>
        </dependency>
        <dependency>
            <groupId>com.fasterxml.jackson.core</groupId>
            <artifactId>jackson-databind</artifactId>
            <version>${jackson.version}</version>
        </dependency>
        <dependency>
            <groupId>com.h2database</groupId>
            <artifactId>h2</artifactId>
            <version>${h2.version}</version>
            <scope>test</scope>
        </dependency>
        <dependency>
            <groupId>junit</groupId>
            <artifactId>junit</artifactId>
            <version>${junit.version}</version>
            <scope>test</scope>
        </dependency>
        <dependency>
            <groupId>org.mockito</groupId>
            <artifactId>mockito-all</artifactId>
            <version>${mockito.version}</version>
            <scope>test</scope>
        </dependency>
        <dependency>
            <groupId>commons-io</groupId>
            <artifactId>commons-io</artifactId>
            <version>${commons.io.version}</version>
            <scope>test</scope>
        </dependency>
        <dependency>
            <groupId>org.bouncycastle</groupId>
            <artifactId>bcpkix-jdk15on</artifactId>
            <version>${bouncycastle.version}</version>
        </dependency>
    </dependencies>
    <distributionManagement>
        <repository>
            <id>internal.repo</id>
            <name>Temporary Staging Repository</name>
            <url>file://${project.build.directory}/mvn-repo</url>
        </repository>
    </distributionManagement>

    <build>
        <plugins>
            <!-- Set a compiler level -->
            <plugin>
                <groupId>org.apache.maven.plugins</groupId>
                <artifactId>maven-compiler-plugin</artifactId>
                <version>${compiler.plugin.version}</version>
                <configuration>
                    <source>${jdk.version}</source>
                    <target>${jdk.version}</target>
                </configuration>
            </plugin>
            <!-- Maven Assembly Plugin -->
            <plugin>
                <artifactId>maven-assembly-plugin</artifactId>
                <configuration>
                    <descriptorRefs>
                        <descriptorRef>jar-with-dependencies</descriptorRef>
                    </descriptorRefs>
                    <archive>
                        <manifest>
                            <mainClass>com.anaplan.client</mainClass>
                        </manifest>
                    </archive>
                </configuration>
                <executions>
                    <execution>
                        <phase>package</phase>
                        <goals>
                            <goal>single</goal>
                        </goals>
                    </execution>
                </executions>
            </plugin>
            <!-- Maven deploy plugin, required for Maven Github plugin -->
            <plugin>
                <artifactId>maven-deploy-plugin</artifactId>
                <version>${maven.deploy.plugin.version}</version>
                <configuration>
                    <altDeploymentRepository>internal.repo::default::file://${project.build.directory}/mvn-repo
                    </altDeploymentRepository>
                </configuration>
            </plugin>
            <!--
             Maven Github plugin:
             1. To setup authentication, create ~/.m2/settings.xml with these
                contents, with a new Github access token
                (https://github.com/settings/tokens):
                <settings>
                  <servers>
                    <server>
                      <id>github</id>
                      <password><GITHUB PERSONAL ACCESS TOKEN></password>
                    </server>
                  </servers>
                </settings>
             2. Run "mvn clean deploy" to push maven artifacts to Github repo
                at anaplaninc.github.io.
            -->
            <plugin>
                <groupId>com.github.github</groupId>
                <artifactId>site-maven-plugin</artifactId>
                <version>${github.maven.plugin.version}</version>
                <configuration>
                    <server>${github.global.server}</server>
                    <!-- git commit message -->
                    <message>Maven artifacts for v${project.version} built on ${maven.build.timestamp}</message>
                    <!-- disable webpage processing -->
                    <noJekyll>true</noJekyll>
                    <!-- matches distribution management repository url above -->
                    <outputDirectory>${project.build.directory}/mvn-repo</outputDirectory>
                    <!-- remote branch name -->
                    <branch>refs/heads/mvn-repo-ac</branch>
                    <!-- set filters, select all recursively -->
                    <includes>
                        <include>**/*</include>
                    </includes>
                    <!-- github repo name -->
                    <repositoryName>anaplaninc.github.io</repositoryName>
                    <!-- github username  -->
                    <repositoryOwner>anaplaninc</repositoryOwner>
                </configuration>
                <executions>
                    <!-- run site-maven-plugin's 'site' target as part of the build's normal 'deploy' phase -->
                    <execution>
                        <goals>
                            <goal>site</goal>
                        </goals>
                        <phase>deploy</phase>
                    </execution>
                </executions>
            </plugin>
            <!-- Maven Javadoc plugin -->
            <plugin>
                <groupId>org.apache.maven.plugins</groupId>
                <artifactId>maven-javadoc-plugin</artifactId>
                <version>${maven.javadoc.plugin.version}</version>
                <executions>
                    <execution>
                        <id>attach-javadocs</id>
                        <goals>
                            <goal>jar</goal>
                        </goals>
                    </execution>
                </executions>
            </plugin>

        </plugins>
    </build>

</project><|MERGE_RESOLUTION|>--- conflicted
+++ resolved
@@ -6,11 +6,7 @@
     <modelVersion>4.0.0</modelVersion>
     <groupId>com.anaplan.client</groupId>
     <artifactId>anaplan-connect</artifactId>
-<<<<<<< HEAD
-    <version>1.4.3-SNAPSHOT</version>
-=======
-    <version>1.4.4</version>
->>>>>>> 4af43ab7
+    <version>1.4.5-SNAPSHOT</version>
     <name>Anaplan Connect</name>
 
     <properties>
